const dotenv = require("dotenv");
//note: this only works locally; in Lambda we use environment variables set manually
dotenv.config();

const chromium = require("chrome-aws-lambda");
const { addExtra } = require("puppeteer-extra");
const Puppeteer = addExtra(chromium.puppeteer);

const { getAllCoordinates } = require("./getGeocode");
const {
    logGlobalMetric,
    logScraperRun,
    getTotalNumberOfAppointments,
} = require("./lib/metrics");
const dataDefaulter = require("./data/dataDefaulter");
const fetch = require("node-fetch");
const file = require("./lib/file");
const Recaptcha = require("puppeteer-extra-plugin-recaptcha");
const StealthPlugin = require("puppeteer-extra-plugin-stealth");
const s3 = require("./lib/s3");
const dbUtils = require("./lib/db-utils");
const moment = require("moment");

<<<<<<< HEAD
const WRITE_TO_FAUNA = false;
=======
WRITE_TO_FAUNA = true;
>>>>>>> c70477a6

async function execute(usePuppeteer, scrapers) {
    const globalStartTime = new Date();

    let browser = null;
    if (usePuppeteer) {
        Puppeteer.use(StealthPlugin());

        Puppeteer.use(
            Recaptcha({
                provider: { id: "2captcha", token: process.env.RECAPTCHATOKEN },
            })
        );

        browser = process.env.DEVELOPMENT
            ? await Puppeteer.launch({
                  executablePath: process.env.CHROMEPATH,
                  headless: true,
              })
            : await Puppeteer.launch({
                  args: chromium.args,
                  defaultViewport: chromium.defaultViewport,
                  executablePath: await chromium.executablePath,
                  headless: chromium.headless,
                  ignoreHTTPSErrors: true,
              });
    }

    const gatherData = async () => {
        const results = [];
        for (const scraper of scrapers) {
            const startTime = new Date();
            let isSuccess = true;
<<<<<<< HEAD
            const returnValue = await scraper.run(browser).catch((error) => {
                //print out the issue but don't fail, this way we still publish updates
                //for other locations even if this website's scrape doesn't work
                console.log(error);
                isSuccess = false;
                return null;
            });
            results.push(returnValue);
            const numberAppointments = getTotalNumberOfAppointments(
                returnValue
            );
            await logScraperRun(
                scraper.name,
                isSuccess,
                new Date() - startTime,
                startTime,
                numberAppointments
            );
=======
            const returnValue = await scraper
                .run(browser)
                .catch((error) => {
                    //print out the issue but don't fail, this way we still publish updates
                    //for other locations even if this website's scrape doesn't work
                    console.log(error);
                    isSuccess = false;
                    return null;
                })
                .then(async (result) => {
                    const numberAppointments = getTotalNumberOfAppointments(
                        result
                    );
                    await logScraperRun(
                        scraper.name,
                        isSuccess,
                        new Date() - startTime,
                        startTime,
                        numberAppointments
                    );
                    return result;
                });
            results.push(returnValue);
>>>>>>> c70477a6
            // Coerce the results into the format we want.
            let returnValueArray = [];
            if (Array.isArray(returnValue)) {
                returnValueArray = returnValue;
            } else if (returnValue) {
                returnValueArray = [returnValue];
            }
            // Write the data to FaunaDB.
<<<<<<< HEAD
            if (WRITE_TO_FAUNA) {
=======
            if (WRITE_TO_FAUNA && process.env.FAUNA_DB) {
>>>>>>> c70477a6
                try {
                    await Promise.all(
                        returnValueArray.map(async (res) => {
                            await dbUtils.writeScrapedData({
                                name: res.name,
                                street: res.street,
                                city: res.city,
                                zip: res.zip,
<<<<<<< HEAD
                                bookableAppointmentsFound: numberAppointments,
=======
>>>>>>> c70477a6
                                availability: res.availability,
                                hasAvailability: res.availability,
                                extraData: res.extraData,
                                timestamp: moment().utc().format(),
                                signUpLink: res.signUpLink,
                                restrictions: res.restrictions,
                                massVax: res.massVax,
                                siteTimestamp: res.siteTimestamp
                                    ? JSON.parse(
                                          JSON.stringify(res.siteTimestamp)
                                      )
                                    : null,
                            });
                        })
                    );
                } catch (e) {
                    console.error("Failed to write to Fauna, got error:", e);
                }
            }
        }
        if (usePuppeteer) {
            await browser.close();
        }
        let scrapedResultsArray = [];
        for (const result of results) {
            if (Array.isArray(result)) {
                scrapedResultsArray.push(...result);
            } else if (result) {
                //ignore nulls
                scrapedResultsArray.push(result);
            }
        }

        const cachedResults = await fetch(
            "https://mzqsa4noec.execute-api.us-east-1.amazonaws.com/prod"
        )
            .then((res) => res.json())
            .then((unpack) => JSON.parse(unpack.body).results);

        let finalResultsArray = [];
        if (process.argv.length <= 2) {
            // Only add default data if we're not testing individual scrapers.
            // We are not passing in the optional 3rd arg of mergeResults;
            // this means that there is no time limit on stale data being merged in.
            finalResultsArray = dataDefaulter.mergeResults(
                scrapedResultsArray,
                cachedResults
            );
        } else {
            finalResultsArray = scrapedResultsArray;
        }

        const responseJson = {
            // Version number of the file
            version: 1,

            // Timestamp for the archived data.json file.
            timestamp: s3.getTimestampForFile(),

            // Add geocoding for all locations
            results: await getAllCoordinates(finalResultsArray, cachedResults),
        };

        const webData = JSON.stringify(responseJson);

        if (process.env.DEVELOPMENT) {
            const outFile = usePuppeteer ? "out.json" : "out_no_browser.json";
            console.log(
                "The data that would be published is in '" + outFile + "'"
            );
            //console.log("The following data would be published:");
            //console.dir(responseJson, { depth: null });
            file.write(outFile, webData);

            /* -- Don't record metrics in development --
            logGlobalMetric(
                usePuppeteer ? "SuccessfulRun" : "SuccessfulNoBrowserRun",
                1,
                new Date()
            );
            logGlobalMetric(
                usePuppeteer ? "Duration" : "NoBrowserDuration",
                new Date() - globalStartTime,
                new Date()
            );
            */
            return responseJson;
        } else {
            const uploadResponse = await s3.saveWebData(
                webData,
                responseJson.timestamp
            );
            logGlobalMetric(
                usePuppeteer ? "SuccessfulRun" : "SuccessfulNoBrowserRun",
                1,
                new Date()
            );
            logGlobalMetric(
                usePuppeteer ? "Duration" : "NoBrowserDuration",
                new Date() - globalStartTime,
                new Date()
            );
            return uploadResponse;
        }
    };
    await gatherData();
}

module.exports = { execute };<|MERGE_RESOLUTION|>--- conflicted
+++ resolved
@@ -21,11 +21,7 @@
 const dbUtils = require("./lib/db-utils");
 const moment = require("moment");
 
-<<<<<<< HEAD
-const WRITE_TO_FAUNA = false;
-=======
-WRITE_TO_FAUNA = true;
->>>>>>> c70477a6
+const WRITE_TO_FAUNA = true;
 
 async function execute(usePuppeteer, scrapers) {
     const globalStartTime = new Date();
@@ -59,7 +55,6 @@
         for (const scraper of scrapers) {
             const startTime = new Date();
             let isSuccess = true;
-<<<<<<< HEAD
             const returnValue = await scraper.run(browser).catch((error) => {
                 //print out the issue but don't fail, this way we still publish updates
                 //for other locations even if this website's scrape doesn't work
@@ -67,7 +62,6 @@
                 isSuccess = false;
                 return null;
             });
-            results.push(returnValue);
             const numberAppointments = getTotalNumberOfAppointments(
                 returnValue
             );
@@ -78,31 +72,7 @@
                 startTime,
                 numberAppointments
             );
-=======
-            const returnValue = await scraper
-                .run(browser)
-                .catch((error) => {
-                    //print out the issue but don't fail, this way we still publish updates
-                    //for other locations even if this website's scrape doesn't work
-                    console.log(error);
-                    isSuccess = false;
-                    return null;
-                })
-                .then(async (result) => {
-                    const numberAppointments = getTotalNumberOfAppointments(
-                        result
-                    );
-                    await logScraperRun(
-                        scraper.name,
-                        isSuccess,
-                        new Date() - startTime,
-                        startTime,
-                        numberAppointments
-                    );
-                    return result;
-                });
             results.push(returnValue);
->>>>>>> c70477a6
             // Coerce the results into the format we want.
             let returnValueArray = [];
             if (Array.isArray(returnValue)) {
@@ -111,11 +81,7 @@
                 returnValueArray = [returnValue];
             }
             // Write the data to FaunaDB.
-<<<<<<< HEAD
-            if (WRITE_TO_FAUNA) {
-=======
             if (WRITE_TO_FAUNA && process.env.FAUNA_DB) {
->>>>>>> c70477a6
                 try {
                     await Promise.all(
                         returnValueArray.map(async (res) => {
@@ -124,10 +90,7 @@
                                 street: res.street,
                                 city: res.city,
                                 zip: res.zip,
-<<<<<<< HEAD
                                 bookableAppointmentsFound: numberAppointments,
-=======
->>>>>>> c70477a6
                                 availability: res.availability,
                                 hasAvailability: res.availability,
                                 extraData: res.extraData,
