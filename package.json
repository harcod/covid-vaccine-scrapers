--- conflicted
+++ resolved
@@ -26,12 +26,9 @@
         "aws-sdk": "^2.840.0",
         "chai": "^4.3.0",
         "chai-as-promised": "^7.1.1",
-<<<<<<< HEAD
-        "cross-env": "^7.0.3",
-=======
         "chai-shallow-deep-equal": "^1.4.6",
         "chai-subset": "^1.6.0",
->>>>>>> 3056c1bb
+        "cross-env": "^7.0.3",
         "mocha": "^8.3.0",
         "mock-require": "^3.0.3",
         "nock": "^13.0.7",
@@ -43,11 +40,7 @@
     },
     "scripts": {
         "predeploy": "rimraf lambda.zip && npm ci --production && bestzip lambda.zip ./*",
-<<<<<<< HEAD
-        "test": "cross-env NODE_ENV=test mocha"
-=======
-        "test": "mocha --exit",
+        "test": "cross-env NODE_ENV=test mocha --exit",
         "verifyLockfile": "node -e \"if(require('./package-lock.json').lockfileVersion !== 2) {process.exit(1);};\""
->>>>>>> 3056c1bb
     }
 }