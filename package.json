{
<<<<<<< HEAD
	"dependencies": {
		"@googlemaps/google-maps-services-js": "^3.1.16",
		"bestzip": "^2.1.7",
		"chrome-aws-lambda": "^5.5.0",
		"dotenv": "^8.2.0",
		"node-fetch": "^2.6.1",
		"puppeteer": "npm:puppeteer-core@^6.0.0",
		"puppeteer-extra": "^3.1.16",
		"puppeteer-extra-plugin-recaptcha": "^3.3.2",
		"rimraf": "^3.0.2"
	},
	"devDependencies": {
		"aws-sdk": "^2.840.0"
	},
	"scripts": {
		"predeploy": "rimraf lambda.zip && npm ci --production && bestzip lambda.zip ./*"
	}
=======
    "dependencies": {
        "bestzip": "^2.1.7",
        "chrome-aws-lambda": "^7.0.0",
        "dotenv": "^8.2.0",
        "moment": "^2.29.1",
        "node-fetch": "^2.6.1",
        "node-html-parser": "^2.1.0",
        "puppeteer": "npm:puppeteer-core@^6.0.0",
        "puppeteer-extra": "^3.1.16",
        "puppeteer-extra-plugin-recaptcha": "^3.3.2",
        "rimraf": "^3.0.2"
    },
    "devDependencies": {
        "aws-sdk": "^2.840.0",
        "chai": "^4.3.0",
        "chai-as-promised": "^7.1.1",
        "mocha": "^8.3.0",
        "nock": "^13.0.7"
    },
    "scripts": {
        "predeploy": "rimraf lambda.zip && npm ci --production && bestzip lambda.zip ./*",
        "test": "mocha"
    }
>>>>>>> ceb888cf
}<|MERGE_RESOLUTION|>--- conflicted
+++ resolved
@@ -1,24 +1,6 @@
 {
-<<<<<<< HEAD
-	"dependencies": {
-		"@googlemaps/google-maps-services-js": "^3.1.16",
-		"bestzip": "^2.1.7",
-		"chrome-aws-lambda": "^5.5.0",
-		"dotenv": "^8.2.0",
-		"node-fetch": "^2.6.1",
-		"puppeteer": "npm:puppeteer-core@^6.0.0",
-		"puppeteer-extra": "^3.1.16",
-		"puppeteer-extra-plugin-recaptcha": "^3.3.2",
-		"rimraf": "^3.0.2"
-	},
-	"devDependencies": {
-		"aws-sdk": "^2.840.0"
-	},
-	"scripts": {
-		"predeploy": "rimraf lambda.zip && npm ci --production && bestzip lambda.zip ./*"
-	}
-=======
     "dependencies": {
+        "@googlemaps/google-maps-services-js": "^3.1.16",
         "bestzip": "^2.1.7",
         "chrome-aws-lambda": "^7.0.0",
         "dotenv": "^8.2.0",
@@ -41,5 +23,4 @@
         "predeploy": "rimraf lambda.zip && npm ci --production && bestzip lambda.zip ./*",
         "test": "mocha"
     }
->>>>>>> ceb888cf
 }