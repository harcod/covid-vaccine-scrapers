--- conflicted
+++ resolved
@@ -41,11 +41,7 @@
     },
     "scripts": {
         "predeploy": "rimraf lambda.zip && npm ci --production && bestzip lambda.zip ./*",
-<<<<<<< HEAD
-        "test": "mocha --exit --timeout 10000",
-=======
-        "test": "cross-env NODE_ENV=test mocha --recursive --exit",
->>>>>>> 90e0c97c
+        "test": "cross-env NODE_ENV=test mocha --recursive --exit --timeout 1000",
         "verifyLockfile": "node -e \"if(require('./package-lock.json').lockfileVersion !== 2) {process.exit(1);};\""
     }
 }