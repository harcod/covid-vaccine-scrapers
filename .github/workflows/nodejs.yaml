--- conflicted
+++ resolved
@@ -30,10 +30,7 @@
           DEVELOPMENT: true
           CHROMEPATH: /usr/bin/chromium-browser
           FAUNA_DB: ${{ secrets.FAUNA_DB_DEV }}
-<<<<<<< HEAD
-=======
           GOOGLE_API_KEY: ${{ secrets.GOOGLE_API_KEY }}
->>>>>>> c70477a6
         run: |
           if [ -z "${{ secrets.FAUNA_DB_DEV }}" ] || [ -z "${{ secrets.GOOGLE_API_KEY }}" ]
           then
