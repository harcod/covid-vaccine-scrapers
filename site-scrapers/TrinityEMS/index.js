--- conflicted
+++ resolved
@@ -12,32 +12,23 @@
     if (customNotificationService) {
         notificationService = customNotificationService;
     }
-<<<<<<< HEAD
-    const availability = await ScrapeWebsiteData(browser, pageService);
-=======
     const [availability, extraData] = await ScrapeWebsiteData(
         browser,
         pageService
     );
-    console.log(`${site.name} done.`);
->>>>>>> 3efa84dd
     const results = {
         ...site,
         ...availability,
     };
-<<<<<<< HEAD
+    if (extraData) {
+        results["extraData"] = extraData;
+    }
     console.log(`${site.name} done.`);
     return {
         parentLocationName: "Trinity EMS",
         timestamp: moment().format(),
         individualLocationData: [results],
     };
-=======
-    if (extraData) {
-        results["extraData"] = extraData;
-    }
-    return results;
->>>>>>> 3efa84dd
 };
 
 let activeDayPageContentSavedToS3 = false; // becomes true upon first save to s3
