--- conflicted
+++ resolved
@@ -49,7 +49,6 @@
         hasAvailability: false,
     };
 
-<<<<<<< HEAD
     let extraData = null;
 
     const monthCount = await getMonthCount(page);
@@ -63,11 +62,6 @@
         await notificationService.handlePageContentChange(page);
         activeDayPageContentSavedToS3 = true;
 
-=======
-    /*
-        const monthCount = await getMonthCount(page);
-    
->>>>>>> ec1255a5
         for (const key of new Array(monthCount).keys()) {
             // Don't advance the calendar if it's the first month
             if (key > 0) {
@@ -78,7 +72,6 @@
                 pageService
             );
             // Add all day objects to results.availability
-<<<<<<< HEAD
             dailySlotsForMonth.forEach((value, key) => {
                 results.availability[key] = value;
             });
@@ -86,15 +79,6 @@
     }
 
     results.hasAvailability = !!Object.keys(results.availability).length;
-=======
-            dailySlotsForMonth.forEach(
-                (value, key) => (results.availability[key] = value)
-            );
-        }
-    
-        results.hasAvailability = !!Object.keys(results.availability).length;
-    */
->>>>>>> ec1255a5
 
     return [results, extraData];
 }
