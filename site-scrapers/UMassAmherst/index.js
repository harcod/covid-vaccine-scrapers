const { site } = require("./config");

module.exports = async function GetAvailableAppointments(browser) {
    console.log(`${site.name} starting.`);
    const info = await ScrapeWebsiteData(browser);
    console.log(`${site.name} done.`);
    return {
<<<<<<< HEAD
        parentLocationName: "UMass Amherst",
=======
        ...site,
        ...info,
>>>>>>> 3e77f731
        timestamp: new Date(),
        individualLocationData: [
            {
                ...site,
                signUpLink: site.website,
                ...info,
            },
        ],
    };
};

async function ScrapeWebsiteData(browser) {
    const page = await browser.newPage();
    await page.goto(site.signUpLink);
    // evidently the loading spinner doesn't always show up? so we'll let these silently fail if they time out.
    await page
        .waitForSelector(".loadingSpinner", { visible: true })
        .catch(() => {});
    await page
        .waitForSelector(".loadingSpinner", { hidden: true })
        .catch(() => {});
    // Wait for the buttons to show up
    await page.waitForSelector(".slds-button").catch(() => {});

    const content = await page.content();

    const result = {
        hasAvailability:
            content.indexOf(
                "Sorry there are no time slots available at the moment to book first and second dose appointments, please check back later."
            ) == -1,
    };

    return result;
}<|MERGE_RESOLUTION|>--- conflicted
+++ resolved
@@ -5,17 +5,11 @@
     const info = await ScrapeWebsiteData(browser);
     console.log(`${site.name} done.`);
     return {
-<<<<<<< HEAD
         parentLocationName: "UMass Amherst",
-=======
-        ...site,
-        ...info,
->>>>>>> 3e77f731
         timestamp: new Date(),
         individualLocationData: [
             {
                 ...site,
-                signUpLink: site.website,
                 ...info,
             },
         ],
