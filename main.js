--- conflicted
+++ resolved
@@ -7,122 +7,11 @@
 const Puppeteer = addExtra(chromium.puppeteer);
 const Recaptcha = require("puppeteer-extra-plugin-recaptcha");
 const scrapers = require("./site-scrapers");
-<<<<<<< HEAD
-const { getAllCoordinates } = require("./getGeocode");
-
-//aws-sdk is only a dev dependency because Lambda already includes the package by default.
-const AWS = require("aws-sdk");
-
-async function execute() {
-  //S3 bucket initialization
-  const s3 = new AWS.S3({
-    accessKeyId: process.env.AWSACCESSKEYID,
-    secretAccessKey: process.env.AWSSECRETACCESSKEY,
-  });
-
-  Puppeteer.use(
-    Recaptcha({
-      provider: { id: "2captcha", token: process.env.RECAPTCHATOKEN },
-    })
-  );
-
-  const browser = process.env.DEVELOPMENT
-    ? await Puppeteer.launch({
-        executablePath: process.env.CHROMEPATH,
-      })
-    : await Puppeteer.launch({
-        args: chromium.args,
-        defaultViewport: chromium.defaultViewport,
-        executablePath: await chromium.executablePath,
-        headless: chromium.headless,
-        ignoreHTTPSErrors: true,
-      });
-
-  const gatherData = async () => {
-    const results = await Promise.all(
-      scrapers.map((scraper) =>
-        scraper(browser).catch((error) => {
-          //print out the issue but don't fail, this way we still publish updates
-          //for other locations even if this website's scrape doesn't work
-          console.log(error);
-          return null;
-        })
-      )
-    );
-    browser.close();
-    const allScraperOutputs = [];
-    for (const result of results) {
-      if (Array.isArray(result)) {
-        allScraperOutputs.push(...result);
-      } else if (result) {
-        //ignore nulls
-        allScraperOutputs.push(result);
-      }
-    }
-
-    const responseJson = {
-      results: await getAllCoordinates(allScraperOutputs),
-    };
-
-    if (process.env.DEVELOPMENT) {
-      console.log("The following data would be published:");
-      console.dir(responseJson, { depth: null });
-      fs = require("fs");
-      await new Promise((resolve, reject) => {
-        fs.writeFile("out.json", JSON.stringify(responseJson), (err) => {
-          if (err) {
-            reject(err);
-          } else {
-            resolve();
-          }
-        });
-      });
-      return;
-    } else {
-      const params = {
-        Bucket: process.env.AWSS3BUCKETNAME,
-        Key: "data.json",
-        Body: JSON.stringify(responseJson),
-      };
-
-      // Uploading files to the bucket
-      const results = await new Promise((resolve, reject) => {
-        s3.upload(params, function (err, data) {
-          if (err) {
-            reject(err);
-          }
-          console.log(`File uploaded successfully. ${data.Location}`);
-          resolve(data);
-        });
-      });
-      // Timestamped upload
-      var params2 = params;
-      const now = new Date();
-      const timestamp =
-        now.toISOString().substring(0, 16).replace(":", "") + "Z";
-      // timestamp form: "2021-02-12T1838Z" (we omit seconds for predictability)
-      params2.Key = "data-" + timestamp + ".json";
-      // Do the reupload
-      const results2 = await new Promise((resolve, reject) => {
-        s3.upload(params2, function (err, data) {
-          if (err) {
-            reject(err);
-          }
-          console.log(
-            `Timestamped file uploaded successfully. ${data.Location}`
-          );
-          resolve(data);
-        });
-      });
-      return results;
-    }
-  };
-  await gatherData();
-=======
 const fetch = require("node-fetch");
 const dataDefaulter = require("./data/dataDefaulter");
 const file = require("./lib/file");
 const s3 = require("./lib/s3");
+const { getAllCoordinates } = require("./getGeocode");
 
 async function execute() {
     const cachedResults = await fetch(
@@ -185,7 +74,7 @@
         }
 
         const responseJson = {
-            results: finalResultsArray,
+            results: await getAllCoordinates(finalResultsArray),
         };
 
         const webData = JSON.stringify(responseJson);
@@ -201,23 +90,14 @@
         }
     };
     await gatherData();
->>>>>>> ceb888cf
 }
 
 exports.handler = execute;
 
 if (process.env.DEVELOPMENT) {
-<<<<<<< HEAD
-  (async () => {
-    console.log("DEV MODE");
-    await execute();
-    process.exit();
-  })();
-=======
     (async () => {
         console.log("DEV MODE");
         await execute();
         process.exit();
     })();
->>>>>>> ceb888cf
 }